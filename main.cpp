#include <iostream>
#include <string>
#include "BidirectionalMap.hpp"

template<typename MAP>
void print(const MAP &m, const std::string &name = "") {
    std::cout << name << std::endl;
    for (const auto &[v1, v2] : m) {
        std::cout << "val1: " << v1 << ", val2: " << v2 << std::endl;
    }
}

int main() {
<<<<<<< HEAD
    BiMap::BidirectionalMap<std::string, int> bidirectionalMap;
    bidirectionalMap->emplace("Hallo", 1);
    bidirectionalMap->invert().emplace(2, "Hello");
    std::cout << bidirectionalMap->size() << std::endl;
    auto bmCopy = bidirectionalMap;
    bmCopy->erase(bmCopy->begin());
    bmCopy->emplace("copy insert", 5);
    print(*bidirectionalMap);
    std::cout << "copy:" << std::endl;
    print(*bmCopy);
    auto moved = std::move(bmCopy);
    std::cout << bmCopy->size() << std::endl;
    BiMap::BidirectionalMap converted = moved->invert();
    converted->clear();
    print(*moved);
    print(moved);
=======
    BiMap::BidirectionalMap<std::string, int> test;
    test.emplace("hallo", 7);
    test.invert().emplace(8, "moin");
    print(test, "test");
    auto copy = test;
    print(copy, "copy");
    copy.emplace("hallo", 8);
    print(copy, "copy");
    copy.erase(copy.find("hallo"));
    print(copy, "copy");
    print(test, "test");
    copy = std::move(test);
    print(copy, "copy");
    copy.emplace("abc", 26);
    print(copy, "copy");
>>>>>>> d39cc56e
}

<|MERGE_RESOLUTION|>--- conflicted
+++ resolved
@@ -11,24 +11,6 @@
 }
 
 int main() {
-<<<<<<< HEAD
-    BiMap::BidirectionalMap<std::string, int> bidirectionalMap;
-    bidirectionalMap->emplace("Hallo", 1);
-    bidirectionalMap->invert().emplace(2, "Hello");
-    std::cout << bidirectionalMap->size() << std::endl;
-    auto bmCopy = bidirectionalMap;
-    bmCopy->erase(bmCopy->begin());
-    bmCopy->emplace("copy insert", 5);
-    print(*bidirectionalMap);
-    std::cout << "copy:" << std::endl;
-    print(*bmCopy);
-    auto moved = std::move(bmCopy);
-    std::cout << bmCopy->size() << std::endl;
-    BiMap::BidirectionalMap converted = moved->invert();
-    converted->clear();
-    print(*moved);
-    print(moved);
-=======
     BiMap::BidirectionalMap<std::string, int> test;
     test.emplace("hallo", 7);
     test.invert().emplace(8, "moin");
@@ -44,6 +26,5 @@
     print(copy, "copy");
     copy.emplace("abc", 26);
     print(copy, "copy");
->>>>>>> d39cc56e
 }
 
